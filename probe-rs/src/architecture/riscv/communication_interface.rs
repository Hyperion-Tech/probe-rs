--- conflicted
+++ resolved
@@ -96,6 +96,19 @@
 pub struct RiscvCommunicationInterfaceState {
     initialized: bool,
     abits: u32,
+
+    /// Size of the program buffer, in 32-bit words
+    progbuf_size: u8,
+
+    /// Cache for the program buffer.
+    progbuf_cache: [u32; 16],
+
+    /// Number of data registers for abstract commands
+    data_register_count: u8,
+
+    nscratch: u8,
+
+    supports_autoexec: bool,
 }
 
 /// Timeout for RISCV operations.
@@ -105,7 +118,17 @@
     pub fn new() -> Self {
         RiscvCommunicationInterfaceState {
             initialized: false,
+
             abits: 0,
+            // Set to the minimum here, will be set to the correct value below
+            progbuf_size: 0,
+            progbuf_cache: [0u32; 16],
+            // Set to the minimum here, will be set to the correct value below
+            data_register_count: 1,
+
+            nscratch: 0,
+
+            supports_autoexec: false,
         }
     }
 
@@ -143,17 +166,6 @@
             Ok(None)
         }
     }
-<<<<<<< HEAD
-=======
-
-    pub(crate) fn setup_program_buffer(&self, data: &[u32]) -> Result<(), DebugProbeError> {
-        self.inner
-            .borrow_mut()
-            .setup_program_buffer(data)
-            .map_err(|e| DebugProbeError::ProbeSpecific(Box::new(e)))
-    }
-}
->>>>>>> 12615f9a
 
     /// Reborrows the `RiscvCommunicationInterface` at hand.
     /// This borrows the references inside the interface and hands them out with a new interface.
@@ -165,35 +177,7 @@
             .unwrap()
     }
 
-<<<<<<< HEAD
     fn enter_debug_mode(&mut self) -> Result<(), RiscvError> {
-=======
-#[derive(Debug)]
-struct InnerRiscvCommunicationInterface {
-    probe: Probe,
-
-    abits: u32,
-
-    /// Size of the program buffer, in 32-bit words
-    progbuf_size: u8,
-
-    /// Cache for the program buffer.
-    progbuf_cache: [u32; 16],
-
-    /// Number of data registers for abstract commands
-    data_register_count: u8,
-
-    nscratch: u8,
-
-    supports_autoexec: bool,
-}
-
-/// Timeout for RISCV operations.
-const RISCV_TIMEOUT: Duration = Duration::from_secs(5);
-
-impl InnerRiscvCommunicationInterface {
-    pub fn build(mut probe: Probe) -> Result<Self, RiscvError> {
->>>>>>> 12615f9a
         // We need a jtag interface
 
         log::debug!("Building RISCV interface");
@@ -216,23 +200,6 @@
         // Setup the number of idle cycles between JTAG accesses
         jtag_interface.set_idle_cycles(idle_cycles as u8);
 
-<<<<<<< HEAD
-=======
-        let mut interface = InnerRiscvCommunicationInterface {
-            probe,
-            abits,
-            // Set to the minimum here, will be set to the correct value below
-            progbuf_size: 0,
-            progbuf_cache: [0u32; 16],
-            // Set to the minimum here, will be set to the correct value below
-            data_register_count: 1,
-
-            nscratch: 0,
-
-            supports_autoexec: false,
-        };
-
->>>>>>> 12615f9a
         // Reset error bits from previous connections
         self.dmi_reset()?;
 
@@ -252,44 +219,40 @@
         let mut control = Dmcontrol(0);
         control.set_dmactive(true);
 
-<<<<<<< HEAD
-        self.write_dm_register(control)
-=======
-        interface.write_dm_register(control)?;
+        self.write_dm_register(control)?;
 
         // determine size of the program buffer, and number of data
         // registers for abstract commands
-        let abstractcs: Abstractcs = interface.read_dm_register()?;
-
-        interface.progbuf_size = abstractcs.progbufsize() as u8;
-        log::debug!("Program buffer size: {}", interface.progbuf_size);
-
-        interface.data_register_count = abstractcs.datacount() as u8;
+        let abstractcs: Abstractcs = self.read_dm_register()?;
+
+        self.state.progbuf_size = abstractcs.progbufsize() as u8;
+        log::debug!("Program buffer size: {}", self.state.progbuf_size);
+
+        self.state.data_register_count = abstractcs.datacount() as u8;
         log::debug!(
             "Number of data registers: {}",
-            interface.data_register_count
+            self.state.data_register_count
         );
 
         // determine more information about hart
-        let hartinfo: Hartinfo = interface.read_dm_register()?;
-
-        interface.nscratch = hartinfo.nscratch() as u8;
-        log::debug!("Number of dscratch registers: {}", interface.nscratch);
+        let hartinfo: Hartinfo = self.read_dm_register()?;
+
+        self.state.nscratch = hartinfo.nscratch() as u8;
+        log::debug!("Number of dscratch registers: {}", self.state.nscratch);
 
         // determine if autoexec works
         let mut abstractauto = Abstractauto(0);
-        abstractauto.set_autoexecprogbuf(2u32.pow(interface.progbuf_size as u32) - 1);
-        abstractauto.set_autoexecdata(2u32.pow(interface.data_register_count as u32) - 1);
-
-        interface.write_dm_register(abstractauto)?;
-
-        let abstractauto_readback: Abstractauto = interface.read_dm_register()?;
-
-        interface.supports_autoexec = abstractauto_readback == abstractauto;
-        log::debug!("Support for autoexec: {}", interface.supports_autoexec);
-
-        Ok(interface)
->>>>>>> 12615f9a
+        abstractauto.set_autoexecprogbuf(2u32.pow(self.state.progbuf_size as u32) - 1);
+        abstractauto.set_autoexecdata(2u32.pow(self.state.data_register_count as u32) - 1);
+
+        self.write_dm_register(abstractauto)?;
+
+        let abstractauto_readback: Abstractauto = self.read_dm_register()?;
+
+        self.state.supports_autoexec = abstractauto_readback == abstractauto;
+        log::debug!("Support for autoexec: {}", self.state.supports_autoexec);
+
+        Ok(())
     }
 
     fn dmi_reset(&mut self) -> Result<(), RiscvError> {
@@ -471,11 +434,11 @@
     }
 
     pub(crate) fn setup_program_buffer(&mut self, data: &[u32]) -> Result<(), RiscvError> {
-        if data.len() > self.progbuf_size as usize {
+        if data.len() > self.state.progbuf_size as usize {
             panic!("Program buffer is too small for supplied program.")
         }
 
-        if data == &self.progbuf_cache[..data.len()] {
+        if data == &self.state.progbuf_cache[..data.len()] {
             // Check if we actually have to write the program buffer
             log::debug!("Program buffer is up-to-date, skipping write.");
             return Ok(());
@@ -486,7 +449,7 @@
         }
 
         // Update the cache
-        self.progbuf_cache[..data.len()].copy_from_slice(data);
+        self.state.progbuf_cache[..data.len()].copy_from_slice(data);
 
         Ok(())
     }
@@ -716,12 +679,7 @@
         Ok((value & 0xff) as u8)
     }
 
-<<<<<<< HEAD
     fn read_32(&mut self, address: u32, data: &mut [u32]) -> Result<(), crate::Error> {
-        for (offset, word) in data.iter_mut().enumerate() {
-            *word = self.read_word_32(address + ((offset * 4) as u32))?;
-=======
-    fn read_block32(&mut self, address: u32, data: &mut [u32]) -> Result<(), crate::Error> {
         //  lb s1, 0(s0)
 
         // Backup registers s0 and s1
@@ -782,7 +740,6 @@
                 status.cmderr() as u8,
             ))
             .into());
->>>>>>> 12615f9a
         }
 
         // Restore s0 register
@@ -792,12 +749,7 @@
         Ok(())
     }
 
-<<<<<<< HEAD
     fn read_8(&mut self, address: u32, data: &mut [u8]) -> Result<(), crate::Error> {
-        for (offset, byte) in data.iter_mut().enumerate() {
-            *byte = self.read_word_8(address + (offset as u32))?;
-=======
-    fn read_block8(&mut self, address: u32, data: &mut [u8]) -> Result<(), crate::Error> {
         // Backup registers s0 and s1
         let s0 = self.abstract_cmd_register_read(&register::S0)?;
         let s1 = self.abstract_cmd_register_read(&register::S1)?;
@@ -856,7 +808,6 @@
                 status.cmderr() as u8,
             ))
             .into());
->>>>>>> 12615f9a
         }
 
         // Restore s0 register
@@ -878,12 +829,7 @@
         Ok(())
     }
 
-<<<<<<< HEAD
     fn write_32(&mut self, address: u32, data: &[u32]) -> Result<(), crate::Error> {
-        for (offset, word) in data.iter().enumerate() {
-            self.write_word_32(address + ((offset * 4) as u32), *word)?;
-=======
-    fn write_block32(&mut self, address: u32, data: &[u32]) -> Result<(), crate::Error> {
         let s0 = self.abstract_cmd_register_read(&register::S0)?;
         let s1 = self.abstract_cmd_register_read(&register::S1)?;
 
@@ -925,7 +871,6 @@
                 RiscvError::AbstractCommand(AbstractCommandErrorKind::parse(status.cmderr() as u8)),
             ))
             .into());
->>>>>>> 12615f9a
         }
 
         // Restore register s0 and s1
@@ -935,13 +880,8 @@
 
         Ok(())
     }
-<<<<<<< HEAD
+
     fn write_8(&mut self, address: u32, data: &[u8]) -> Result<(), crate::Error> {
-        for (offset, byte) in data.iter().enumerate() {
-            self.write_word_8(address + (offset as u32), *byte)?;
-=======
-
-    fn write_block8(&mut self, address: u32, data: &[u8]) -> Result<(), crate::Error> {
         //fn perform_memory_write(
         //    &mut self,
         //    address: u32,
@@ -986,7 +926,6 @@
                 RiscvError::AbstractCommand(AbstractCommandErrorKind::parse(status.cmderr() as u8)),
             ))
             .into());
->>>>>>> 12615f9a
         }
 
         // Restore register s0 and s1
