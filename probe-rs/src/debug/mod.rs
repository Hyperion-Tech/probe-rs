--- conflicted
+++ resolved
@@ -12,12 +12,8 @@
 
 use crate::{
     core::{Core, RegisterFile},
-<<<<<<< HEAD
+    debug::variable::VariableType,
     CoreStatus, MemoryInterface,
-=======
-    debug::variable::VariableType,
-    MemoryInterface,
->>>>>>> 491e54c6
 };
 use num_traits::Zero;
 use probe_rs_target::Architecture;
